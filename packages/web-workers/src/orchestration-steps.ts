// Copyright (c) Microsoft Corporation. All rights reserved.
// Licensed under the MIT License.
/* eslint-disable import/no-internal-modules,  */
import { AvailabilityTestConfig, SerializableResponse } from 'common';
import { IOrchestrationFunctionContext, Task, TaskSet } from 'durable-functions/lib/src/classes';
import { TestContextData, TestEnvironment, TestGroupName } from 'functional-tests';
import { isNil } from 'lodash';
import { Logger, LogLevel } from 'logger';
import moment from 'moment';
import { RunState, ScanRunErrorResponse, ScanRunResponse, ScanRunResultResponse } from 'service-library';
import { ActivityAction } from './contracts/activity-actions';
import {
    ActivityRequestData,
    CreateScanRequestData,
    GetScanReportData,
    GetScanResultData,
    RunFunctionalTestGroupData,
    TrackAvailabilityData,
    CreateConsolidatedScanRequestData,
} from './controllers/activity-request-data';
import { getAllTestGroupClassNames } from './e2e-test-group-names';

export interface OrchestrationTelemetryProperties {
    requestResponse?: string;
    instanceId?: string;
    isReplaying?: string;
    currentUtcDateTime?: string;
    totalWaitTimeInSeconds?: string;
    activityName?: string;
    failureMessage?: string;
    waitEndTime?: string;
    waitStartTime?: string;
}

export interface OrchestrationSteps {
    invokeHealthCheckRestApi(): Generator<Task, void, SerializableResponse>;
    invokeSubmitScanRequestRestApi(url: string): Generator<Task, string, SerializableResponse>;
    invokeSubmitConsolidatedScanRequestRestApi(url: string, reportId: string): Generator<Task, string, SerializableResponse>;
    validateScanRequestSubmissionState(scanId: string): Generator<Task, void, SerializableResponse & void>;
    waitForScanRequestCompletion(scanId: string): Generator<Task, ScanRunResultResponse, SerializableResponse & void>;
    invokeGetScanReportRestApi(scanId: string, reportId: string): Generator<Task, void, SerializableResponse & void>;
    runFunctionalTestGroups(
        testContextData: TestContextData,
        testGroupNames: TestGroupName[],
    ): Generator<TaskSet, void, SerializableResponse & void>;
    logTestRunStart(): void;
}

export class OrchestrationStepsImpl implements OrchestrationSteps {
    public static readonly activityTriggerFuncName = 'health-monitor-client-func';

    constructor(
        private readonly context: IOrchestrationFunctionContext,
        private readonly availabilityTestConfig: AvailabilityTestConfig,
        private readonly logger: Logger,
    ) {}

    public *invokeHealthCheckRestApi(): Generator<Task, void, SerializableResponse & void> {
        yield* this.callWebRequestActivity(ActivityAction.getHealthStatus);
    }

    public *invokeGetScanReportRestApi(scanId: string, reportId: string): Generator<Task, void, SerializableResponse & void> {
        const activityName = ActivityAction.getScanReport;
        const requestData: GetScanReportData = {
            scanId: scanId,
            reportId: reportId,
        };

        yield* this.callWebRequestActivity(activityName, requestData);

        yield* this.trackAvailability(true, {
            activityName,
        });

        this.logOrchestrationStep('Successfully fetched scan report');
    }

    public *waitForScanRequestCompletion(scanId: string): Generator<Task, ScanRunResultResponse, SerializableResponse & void> {
        let scanRunState: RunState = 'pending';
        let scanStatus: ScanRunResultResponse;
        const waitStartTime = moment.utc(this.context.df.currentUtcDateTime);
        const waitEndTime = waitStartTime.clone().add(this.availabilityTestConfig.maxScanWaitTimeInSeconds, 'seconds');
        const scanWaitIntervalInSeconds = this.availabilityTestConfig.scanWaitIntervalInSeconds;
        let scanStatusResponse: SerializableResponse;

        this.logOrchestrationStep('Starting wait for scan request completion');

        while (
            scanRunState !== 'completed' &&
            scanRunState !== 'failed' &&
            moment.utc(this.context.df.currentUtcDateTime).isBefore(waitEndTime)
        ) {
            this.logOrchestrationStep(`Starting timer with wait time ${scanWaitIntervalInSeconds}`, LogLevel.info, {
                waitStartTime: waitStartTime.toJSON(),
                waitEndTime: waitEndTime.toJSON(),
            });

            const timerOutput = yield this.context.df.createTimer(
                moment.utc(this.context.df.currentUtcDateTime).add(scanWaitIntervalInSeconds, 'seconds').toDate(),
            );

            this.logOrchestrationStep('Timer completed', LogLevel.info, {
                requestResponse: JSON.stringify(timerOutput),
                waitStartTime: waitStartTime.toJSON(),
                waitEndTime: waitEndTime.toJSON(),
            });

            scanStatusResponse = yield* this.callGetScanStatusActivity(scanId);
            scanStatus = yield* this.getScanStatus(scanStatusResponse);

            scanRunState = scanStatus.run.state;
        }

        const totalWaitTimeInSeconds = moment.utc(this.context.df.currentUtcDateTime).diff(moment.utc(waitStartTime), 'seconds');

        if (scanRunState === 'completed') {
            this.logOrchestrationStep('Wait for scan request completion succeeded', LogLevel.info, {
                totalWaitTimeInSeconds: totalWaitTimeInSeconds.toString(),
                waitStartTime: waitStartTime.toJSON(),
                waitEndTime: waitEndTime.toJSON(),
            });
        } else {
            const scanStatusResponseString = JSON.stringify(scanStatusResponse);

            yield* this.trackAvailability(false, {
                activityName: 'waitForScanCompletion',
                requestResponse: scanStatusResponseString,
            });

            const traceData = {
                requestResponse: scanStatusResponseString,
                totalWaitTimeInSeconds: totalWaitTimeInSeconds.toString(),
                waitStartTime: waitStartTime.toJSON(),
                waitEndTime: waitEndTime.toJSON(),
            };
            this.logOrchestrationStep('Wait for scan request completion failed', LogLevel.error, traceData);

            throw new Error(`Wait for scan request completion failed. ${JSON.stringify(traceData)}`);
        }

        return scanStatus;
    }

    public *validateScanRequestSubmissionState(scanId: string): Generator<Task, void, SerializableResponse & void> {
        const response = yield* this.callGetScanStatusActivity(scanId);
        yield* this.getScanStatus(response);
        this.logOrchestrationStep('Verified scan submitted successfully', LogLevel.info, { requestResponse: JSON.stringify(response) });
    }

    public *invokeSubmitScanRequestRestApi(url: string): Generator<Task, string, SerializableResponse & void> {
        const requestData: CreateScanRequestData = {
            scanUrl: url,
            priority: 1000,
        };

        const response = yield* this.callWebRequestActivity(ActivityAction.createScanRequest, requestData);
        const scanId = yield* this.getScanIdFromResponse(response, ActivityAction.createScanRequest);
        this.logOrchestrationStep(`Orchestrator submitted scan with scan Id: ${scanId}`);

        return scanId;
    }

    public *invokeSubmitConsolidatedScanRequestRestApi(
        url: string,
        reportId: string,
    ): Generator<Task, string, SerializableResponse & void> {
        const requestData: CreateConsolidatedScanRequestData = {
            scanUrl: url,
            reportId: reportId,
            priority: 1000,
        };

        const response = yield* this.callWebRequestActivity(ActivityAction.createConsolidatedScanRequest, requestData);
        const scanId = yield* this.getScanIdFromResponse(response, ActivityAction.createConsolidatedScanRequest);
<<<<<<< HEAD
        this.logOrchestrationStep(`Orchestrator submitted scan with scan Id: ${scanId}`);
=======
        this.logOrchestrationStep(`Orchestrator submitted consolidated scan request with scan Id: ${scanId}`);
>>>>>>> cb8dda21

        return scanId;
    }

    public *runFunctionalTestGroups(testContextData: TestContextData, testGroupNames: TestGroupName[]): Generator<TaskSet, void, void> {
        const parallelTasks = testGroupNames.map((testGroupName: TestGroupName) => {
            const testData: RunFunctionalTestGroupData = {
                runId: this.context.df.instanceId,
                testGroupName,
                testContextData,
                environment: this.getTestEnvironment(this.availabilityTestConfig.environmentDefinition),
            };

            const activityRequestData: ActivityRequestData = {
                activityName: ActivityAction.runFunctionalTestGroup,
                data: testData,
            };

            return this.context.df.callActivity(OrchestrationStepsImpl.activityTriggerFuncName, activityRequestData);
        });

        this.logOrchestrationStep(`Starting functional tests: ${testGroupNames}`);

        yield this.context.df.Task.all(parallelTasks);

        this.logOrchestrationStep(`Completed functional tests: ${testGroupNames}`);
    }

    public logTestRunStart(getTestGroupNamesFunc: () => string[] = getAllTestGroupClassNames): void {
        const testGroupNamesStr = getTestGroupNamesFunc().join(',');
        const properties = {
            ...this.getDefaultLogProperties(),
            source: 'BeginTestSuite',
            functionalTestGroups: testGroupNamesStr,
            runId: this.context.df.instanceId,
            releaseId: process.env.RELEASE_VERSION,
            environment: this.availabilityTestConfig.environmentDefinition,
        };
        this.logger.trackEvent('FunctionalTest', properties);
    }

    private getTestEnvironment(environment: string): TestEnvironment {
        for (const [key, value] of Object.entries(TestEnvironment)) {
            if (key === environment) {
                return value as TestEnvironment;
            }
        }

        return TestEnvironment.none;
    }

    private *callGetScanStatusActivity(scanId: string): Generator<Task, SerializableResponse, SerializableResponse & void> {
        const requestData: GetScanResultData = { scanId: scanId };

        return yield* this.callWebRequestActivity(ActivityAction.getScanResult, requestData);
    }

    private *trackAvailability(
        success: boolean,
        properties: OrchestrationTelemetryProperties,
    ): Generator<Task, void, SerializableResponse & void> {
        const data: TrackAvailabilityData = {
            name: 'workerAvailabilityTest',
            telemetry: {
                properties: {
                    ...this.getDefaultLogProperties(),
                    ...properties,
                },
                success: success,
            },
        };

        yield* this.callActivity(ActivityAction.trackAvailability, false, data);
    }

    private *ensureSuccessStatusCode(
        response: SerializableResponse,
        activityName: string,
    ): Generator<Task, void, SerializableResponse & void> {
        if (response.statusCode < 200 || response.statusCode >= 300) {
            this.logOrchestrationStep(`${activityName} activity failed`, LogLevel.error, {
                requestResponse: JSON.stringify(response),
                activityName,
            });

            yield* this.trackAvailability(false, {
                requestResponse: JSON.stringify(response),
                activityName: activityName,
            });

            throw new Error(`Request failed ${JSON.stringify(response)}`);
        } else {
            this.logOrchestrationStep(`${activityName} activity completed`, LogLevel.info, {
                activityName,
                requestResponse: JSON.stringify(response),
            });
        }
    }

    private getDefaultLogProperties(): OrchestrationTelemetryProperties {
        return {
            instanceId: this.context.df.instanceId,
            isReplaying: this.context.df.isReplaying.toString(),
            currentUtcDateTime: this.context.df.currentUtcDateTime.toUTCString(),
        };
    }

    private logOrchestrationStep(message: string, logType: LogLevel = LogLevel.info, properties?: OrchestrationTelemetryProperties): void {
        this.logger.log(message, logType, {
            ...this.getDefaultLogProperties(),
            ...properties,
        });
    }

    private *callWebRequestActivity(
        activityName: ActivityAction,
        data?: unknown,
    ): Generator<Task, SerializableResponse, SerializableResponse & void> {
        return yield* this.callActivity(activityName, true, data);
    }

    private *callActivity(
        activityName: ActivityAction,
        isWebResponse: boolean,
        data?: unknown,
    ): Generator<Task, SerializableResponse, SerializableResponse & void> {
        const activityRequestData: ActivityRequestData = {
            activityName: activityName,
            data: data,
        };

        this.logOrchestrationStep(`Executing '${activityName}' orchestration step.`);
        const response = (yield this.context.df.callActivity(
            OrchestrationStepsImpl.activityTriggerFuncName,
            activityRequestData,
        )) as SerializableResponse;

        if (isWebResponse) {
            yield* this.ensureSuccessStatusCode(response, activityName);
        } else {
            this.logOrchestrationStep(`${activityName} activity completed`);
        }

        return response;
    }

    private *getScanStatus(response: SerializableResponse): Generator<Task, ScanRunResultResponse, SerializableResponse & void> {
        const scanErrorResultResponse = response.body as ScanRunErrorResponse;
        if (isNil(scanErrorResultResponse.error)) {
            return response.body as ScanRunResultResponse;
        } else {
            this.logOrchestrationStep('Scan request failed', LogLevel.error, {
                requestResponse: JSON.stringify(response),
            });

            yield* this.trackAvailability(false, {
                activityName: ActivityAction.getScanResult,
                requestResponse: JSON.stringify(response),
            });

            throw new Error(`Request failed ${JSON.stringify(response)}`);
        }
    }

    private *getScanIdFromResponse(
        response: SerializableResponse,
        activityName: string,
    ): Generator<Task, string, SerializableResponse & void> {
        const body = response.body as ScanRunResponse[];
        const scanRunResponse = body[0];
        if (scanRunResponse.error !== undefined) {
            this.logOrchestrationStep('Scan request failed', LogLevel.error, {
                requestResponse: JSON.stringify(response),
            });

            yield* this.trackAvailability(false, {
                activityName: activityName,
                requestResponse: JSON.stringify(response),
            });

            throw new Error(`Request failed ${JSON.stringify(response)}`);
        }

        return scanRunResponse.scanId;
    }
}<|MERGE_RESOLUTION|>--- conflicted
+++ resolved
@@ -172,11 +172,7 @@
 
         const response = yield* this.callWebRequestActivity(ActivityAction.createConsolidatedScanRequest, requestData);
         const scanId = yield* this.getScanIdFromResponse(response, ActivityAction.createConsolidatedScanRequest);
-<<<<<<< HEAD
-        this.logOrchestrationStep(`Orchestrator submitted scan with scan Id: ${scanId}`);
-=======
         this.logOrchestrationStep(`Orchestrator submitted consolidated scan request with scan Id: ${scanId}`);
->>>>>>> cb8dda21
 
         return scanId;
     }
