--- conflicted
+++ resolved
@@ -2,23 +2,10 @@
 // Licensed under the MIT License.
 
 import { inject, injectable } from 'inversify';
-<<<<<<< HEAD
-import { isEmpty, isNil } from 'lodash';
-import { GlobalLogger, ScanTaskCompletedMeasurements } from 'logger';
-import { AxeScanResults, BrowserStartOptions, Page } from 'scanner-global-library';
-import {
-    OnDemandPageScanRunResultProvider,
-    PageScanRunReportProvider,
-    WebsiteScanResultProvider,
-    CombinedScanResultsProvider,
-    CombinedScanResultsReadResponse,
-} from 'service-library';
-=======
 import { isNil } from 'lodash';
 import { GlobalLogger } from 'logger';
 import { AxeScanResults } from 'scanner-global-library';
 import { OnDemandPageScanRunResultProvider, WebsiteScanResultProvider } from 'service-library';
->>>>>>> 6ed36be0
 import {
     OnDemandPageScanReport,
     OnDemandPageScanResult,
@@ -83,163 +70,6 @@
         this.logger.logInfo('Page scan task completed.');
     }
 
-<<<<<<< HEAD
-    private async openPage(url: string): Promise<void> {
-        try {
-            const options: BrowserStartOptions =  {};
-            await this.page.create();
-        }
-        await this.page.navigateToUrl(url);
-    }
-
-    private async closePage(): Promise<void> {
-        try {
-            await this.page.close();
-        } catch (error) {
-            this.logger.logError('An error occurred while closing web browser.', { error: System.serializeError(error) });
-        }
-    }
-
-    private async generateCombinedScanResults(axeScanResults: AxeScanResults, pageScanResult: OnDemandPageScanResult): Promise<void> {
-        await this.retryHelper.executeWithRetries(
-            async () => this.generateCombinedScanResultsImpl(axeScanResults, pageScanResult),
-            async (error: Error) => {
-                this.logger.logError(`Failure to generate combined scan result. Retrying on error.`, {
-                    error: System.serializeError(error),
-                });
-            },
-            this.maxCombinedResultProcessingRetryCount,
-            1000,
-        );
-    }
-
-    private async generateCombinedScanResultsImpl(axeScanResults: AxeScanResults, pageScanResult: OnDemandPageScanResult): Promise<void> {
-        if (axeScanResults === undefined || pageScanResult.websiteScanRefs === undefined || pageScanResult.websiteScanRefs.length === 0) {
-            return;
-        }
-
-        const websiteScanRef = pageScanResult.websiteScanRefs.find((ref) => ref.scanGroupType === 'consolidated-scan-report');
-        if (websiteScanRef === undefined) {
-            return;
-        }
-
-        const websiteScanResult = await this.websiteScanResultProvider.read(websiteScanRef.id);
-        const combinedResultsBlobId = websiteScanResult.combinedResultsBlobId ?? this.guidGenerator.createGuid();
-        this.logger.setCommonProperties({
-            combinedResultsBlobId,
-            websiteScanId: websiteScanRef.id,
-        });
-
-        const combinedAxeResults = await this.mergeAxeResults(
-            axeScanResults.results,
-            combinedResultsBlobId,
-            websiteScanResult.combinedResultsBlobId === undefined,
-        );
-        const report = await this.generateCombinedReport(
-            combinedAxeResults,
-            websiteScanResult,
-            axeScanResults.userAgent,
-            axeScanResults.browserResolution,
-        );
-        await this.updateWebsiteScanResult(websiteScanResult, combinedResultsBlobId, report);
-
-        if (report) {
-            pageScanResult.reports.push(report);
-        }
-    }
-
-    private async generateCombinedReport(
-        combinedAxeResults: CombinedScanResults,
-        websiteScanResult: WebsiteScanResult,
-        userAgent: string,
-        browserResolution: string,
-    ): Promise<OnDemandPageScanReport> {
-        let reportId: string;
-        if (websiteScanResult.reports) {
-            reportId = websiteScanResult.reports.find((ref) => ref.format === 'consolidated.html')?.reportId;
-        }
-
-        reportId = reportId ?? this.guidGenerator.createGuid();
-        const scanStarted = new Date(Math.min(...websiteScanResult.pageScans.map((pageScan) => new Date(pageScan.timestamp).valueOf())));
-
-        this.logger.logInfo(`Generating combined reports from scan results.`);
-        const report = this.reportGenerator.generateConsolidatedReport(combinedAxeResults, {
-            reportId,
-            baseUrl: websiteScanResult.baseUrl,
-            userAgent,
-            browserResolution,
-            scanStarted,
-        });
-
-        return this.saveScanReport(report);
-    }
-
-    private async mergeAxeResults(
-        axeScanResults: axe.AxeResults,
-        combinedResultsBlobId: string,
-        createNew: boolean,
-    ): Promise<CombinedScanResults> {
-        const blobReadResponse = await this.getOrCreateCombinedResultsBlob(createNew ? undefined : combinedResultsBlobId);
-        const combinedScanResults = blobReadResponse.results;
-
-        combinedScanResults.urlCount.total++;
-        if (axeScanResults.violations?.length > 0) {
-            combinedScanResults.urlCount.failed++;
-        } else {
-            combinedScanResults.urlCount.passed++;
-        }
-
-        this.axeResultsReducer.reduce(combinedScanResults.axeResults, axeScanResults);
-        const blobWriteResponse = await this.combinedScanResultsProvider.writeCombinedResults(
-            combinedResultsBlobId,
-            combinedScanResults,
-            blobReadResponse.etag,
-        );
-
-        if (blobWriteResponse.error) {
-            this.logger.logError('Failed to write new combined axe scan results blob.', {
-                error: JSON.stringify(blobWriteResponse.error),
-            });
-
-            throw new Error(
-                `Failed to write new combined axe scan results blob. Blob Id: ${combinedResultsBlobId} Error: ${JSON.stringify(
-                    blobWriteResponse.error,
-                )}`,
-            );
-        }
-
-        return combinedScanResults;
-    }
-
-    private async updateWebsiteScanResult(
-        websiteScanResult: WebsiteScanResult,
-        combinedResultsBlobId: string,
-        reportRef: WebsiteScanReport,
-    ): Promise<void> {
-        const updatedWebsiteScanResults = {
-            id: websiteScanResult.id,
-            combinedResultsBlobId: combinedResultsBlobId,
-            reports: [reportRef],
-            _etag: websiteScanResult._etag,
-        } as Partial<WebsiteScanResult>;
-        try {
-            this.websiteScanResultProvider.mergeOrCreate(updatedWebsiteScanResults);
-            this.logger.logInfo('Successfully updated website scan results with combined result metadata.');
-        } catch (error) {
-            this.logger.logError('Failed to update website scan results with combined result metadata.', {
-                error: System.serializeError(error),
-            });
-
-            throw new Error(
-                `Failed to update website scan results with combined result metadata. Document Id: ${
-                    websiteScanResult.id
-                } Error: ${System.serializeError(error)}`,
-            );
-        }
-    }
-
-=======
->>>>>>> 6ed36be0
     private async updateScanRunState(scanId: string): Promise<OnDemandPageScanResult> {
         this.logger.logInfo(`Updating page scan run state to 'running'.`);
         const partialPageScanResult: Partial<OnDemandPageScanResult> = {
