// Copyright (c) Microsoft Corporation. All rights reserved.
// Licensed under the MIT License.

import 'reflect-metadata';

import { DiscoveryPatternFactory } from 'accessibility-insights-crawler';
import { CrawlConfig, ServiceConfiguration } from 'common';
import { GlobalLogger } from 'logger';
import { Page } from 'scanner-global-library';
import { WebsiteScanResultProvider } from 'service-library';
import { OnDemandPageScanResult, WebsiteScanResult } from 'storage-documents';
import { IMock, It, Mock, Times } from 'typemoq';
import * as Puppeteer from 'puppeteer';
import { WebsiteScanResultWriter } from '../runner/website-scan-result-writer';
import { ScanMetadata } from '../types/scan-metadata';
import { DiscoveredUrlProcessor } from './discovered-url-processor';
import { CrawlRunner } from './crawl-runner';
import { DeepScanner } from './deep-scanner';
import { ScanFeedGenerator } from './scan-feed-generator';

describe(DeepScanner, () => {
    let loggerMock: IMock<GlobalLogger>;
    let crawlRunnerMock: IMock<CrawlRunner>;
    let websiteScanResultProviderMock: IMock<WebsiteScanResultProvider>;
    let serviceConfigMock: IMock<ServiceConfiguration>;
    let websiteScanResultWriterMock: IMock<WebsiteScanResultWriter>;
    let urlProcessorMock: IMock<DiscoveredUrlProcessor>;
    let discoveryPatternGeneratorMock: IMock<DiscoveryPatternFactory>;
    let pageMock: IMock<Page>;
    let scanFeedGeneratorMock: IMock<ScanFeedGenerator>;
    const puppeteerPageStub = {} as Puppeteer.Page;

    const url = 'test url';
    const urlCrawlLimit = 5;
    const crawlConfig = { urlCrawlLimit } as CrawlConfig;
    const websiteScanResultId = 'websiteScanResult id';
    const knownPages = ['knownUrl1', 'knownUrl2'];
    const discoveredUrls = ['discoveredUrl1', 'discoveredUrl2'];
    const processedUrls = ['processedUrl1', 'processedUrl2'];
    const discoveryPatterns = ['discovery pattern'];
    const crawlBaseUrl = 'base url';
    let pageIsOpen: boolean;
    let scanMetadata: ScanMetadata;
    let pageScanResult: OnDemandPageScanResult;
    let websiteScanResult: WebsiteScanResult;
    let websiteScanResultDbDocument: WebsiteScanResult;

    let testSubject: DeepScanner;

    beforeEach(() => {
        loggerMock = Mock.ofType<GlobalLogger>();
        crawlRunnerMock = Mock.ofType<CrawlRunner>();
        websiteScanResultProviderMock = Mock.ofType<WebsiteScanResultProvider>();
        serviceConfigMock = Mock.ofType<ServiceConfiguration>();
        websiteScanResultWriterMock = Mock.ofType<WebsiteScanResultWriter>();
        urlProcessorMock = Mock.ofType<DiscoveredUrlProcessor>();
        discoveryPatternGeneratorMock = Mock.ofType<DiscoveryPatternFactory>();
        pageMock = Mock.ofType<Page>();
<<<<<<< HEAD
        pageMock.setup((p) => p.isOpen()).returns(() => pageIsOpen);
=======
        scanFeedGeneratorMock = Mock.ofType<ScanFeedGenerator>();
>>>>>>> 36ef4627

        serviceConfigMock.setup((sc) => sc.getConfigValue('crawlConfig')).returns(() => Promise.resolve(crawlConfig));
        pageMock.setup((p) => p.getUnderlyingPage()).returns(() => puppeteerPageStub);
        scanMetadata = {
            url: url,
            deepScan: true,
            id: 'scan id',
        };
        pageScanResult = {
            url: url,
            websiteScanRefs: [
                { id: 'some id', scanGroupType: 'consolidated-scan-report' },
                { id: websiteScanResultId, scanGroupType: 'deep-scan' },
            ],
        } as OnDemandPageScanResult;
        websiteScanResult = {
            id: websiteScanResultId,
            knownPages: knownPages,
            discoveryPatterns: discoveryPatterns,
            baseUrl: crawlBaseUrl,
        } as WebsiteScanResult;
<<<<<<< HEAD
        pageIsOpen = true;
=======
        websiteScanResultDbDocument = {
            ...websiteScanResult,
            _etag: 'etag',
        };
>>>>>>> 36ef4627

        testSubject = new DeepScanner(
            crawlRunnerMock.object,
            scanFeedGeneratorMock.object,
            websiteScanResultProviderMock.object,
            websiteScanResultWriterMock.object,
            serviceConfigMock.object,
            loggerMock.object,
            urlProcessorMock.object,
            discoveryPatternGeneratorMock.object,
        );
    });

    afterEach(() => {
        loggerMock.verifyAll();
        crawlRunnerMock.verifyAll();
        websiteScanResultProviderMock.verifyAll();
        websiteScanResultWriterMock.verifyAll();
        urlProcessorMock.verifyAll();
        discoveryPatternGeneratorMock.verifyAll();
        scanFeedGeneratorMock.verifyAll();
    });

    it('skip deep scan if maximum discovered pages limit was reached', async () => {
        websiteScanResult.knownPages = [];
        for (let i = 0; i < urlCrawlLimit + 1; i++) {
            websiteScanResult.knownPages.push(`i`);
        }
        setupReadWebsiteScanResult();
        setupLoggerProperties();
        loggerMock
            .setup((o) =>
                o.logInfo('The website deep scan completed since maximum discovered pages limit was reached.', {
                    discoveredUrlsTotal: (urlCrawlLimit + 1).toString(),
                    discoveredUrlsLimit: urlCrawlLimit.toString(),
                }),
            )
            .verifiable();

        await testSubject.runDeepScan(scanMetadata, pageScanResult, pageMock.object);
    });

    it('logs and throws if websiteScanRefs is missing', () => {
        pageScanResult.websiteScanRefs = undefined;

        loggerMock.setup((l) => l.logError(It.isAny(), It.isAny())).verifiable();

        expect(testSubject.runDeepScan(scanMetadata, pageScanResult, pageMock.object)).rejects.toThrow();
    });

    it('crawls and updates results with generated discovery pattern', async () => {
        websiteScanResult.discoveryPatterns = undefined;
        const generatedDiscoveryPattern = 'new discovery pattern';
        setupLoggerProperties();
        discoveryPatternGeneratorMock
            .setup((d) => d(crawlBaseUrl))
            .returns(() => generatedDiscoveryPattern)
            .verifiable();
        setupReadWebsiteScanResult();
        setupCrawl([generatedDiscoveryPattern]);
        setupProcessUrls();
        setupUpdateWebsiteScanResult([generatedDiscoveryPattern]);
        setupScanFeedGeneratorMock();

        await testSubject.runDeepScan(scanMetadata, pageScanResult, pageMock.object);
    });

    it('crawls and updates results with previously existing discovery pattern', async () => {
        setupReadWebsiteScanResult();
        setupLoggerProperties();
        setupCrawl(discoveryPatterns);
        setupProcessUrls();
        setupUpdateWebsiteScanResult(discoveryPatterns);
        setupScanFeedGeneratorMock();

        await testSubject.runDeepScan(scanMetadata, pageScanResult, pageMock.object);
    });

<<<<<<< HEAD
    it('does nothing if the page failed to open', async () => {
        websiteScanResultProviderMock.setup((w) => w.read(It.isAny())).verifiable(Times.never());
        crawlRunnerMock.setup((c) => c.run(It.isAny(), It.isAny(), It.isAny())).verifiable(Times.never());
        websiteScanResultUpdaterMock
            .setup((w) => w.updateWebsiteScanResultWithDiscoveredUrls(It.isAny(), It.isAny(), It.isAny()))
            .verifiable(Times.never());
        pageIsOpen = false;

        await testSubject.runDeepScan(scanMetadata, pageScanResult, pageMock.object);
    });
=======
    function setupScanFeedGeneratorMock(): void {
        scanFeedGeneratorMock.setup((o) => o.queueDiscoveredPages(websiteScanResultDbDocument, pageScanResult)).verifiable();
    }
>>>>>>> 36ef4627

    function setupReadWebsiteScanResult(): void {
        websiteScanResultProviderMock.setup((w) => w.read(websiteScanResultId)).returns(() => Promise.resolve(websiteScanResult));
    }

    function setupCrawl(crawlDiscoveryPatterns: string[]): void {
        crawlRunnerMock
            .setup((c) => c.run(url, crawlDiscoveryPatterns, puppeteerPageStub))
            .returns(() => Promise.resolve(discoveredUrls))
            .verifiable();
    }

    function setupProcessUrls(): void {
        urlProcessorMock
            .setup((u) => u(discoveredUrls, urlCrawlLimit, knownPages))
            .returns(() => processedUrls)
            .verifiable();
    }

    function setupUpdateWebsiteScanResult(crawlDiscoveryPatterns: string[]): void {
        websiteScanResultWriterMock
            .setup((w) => w.updateWebsiteScanResultWithDiscoveredUrls(pageScanResult, processedUrls, crawlDiscoveryPatterns))
            .returns(() => Promise.resolve(websiteScanResultDbDocument))
            .verifiable();
    }

    function setupLoggerProperties(): void {
        loggerMock
            .setup((l) =>
                l.setCommonProperties(
                    It.isValue({
                        websiteScanId: websiteScanResultId,
                    }),
                ),
            )
            .verifiable();
    }
});<|MERGE_RESOLUTION|>--- conflicted
+++ resolved
@@ -56,12 +56,9 @@
         urlProcessorMock = Mock.ofType<DiscoveredUrlProcessor>();
         discoveryPatternGeneratorMock = Mock.ofType<DiscoveryPatternFactory>();
         pageMock = Mock.ofType<Page>();
-<<<<<<< HEAD
+        scanFeedGeneratorMock = Mock.ofType<ScanFeedGenerator>();
+
         pageMock.setup((p) => p.isOpen()).returns(() => pageIsOpen);
-=======
-        scanFeedGeneratorMock = Mock.ofType<ScanFeedGenerator>();
->>>>>>> 36ef4627
-
         serviceConfigMock.setup((sc) => sc.getConfigValue('crawlConfig')).returns(() => Promise.resolve(crawlConfig));
         pageMock.setup((p) => p.getUnderlyingPage()).returns(() => puppeteerPageStub);
         scanMetadata = {
@@ -82,14 +79,11 @@
             discoveryPatterns: discoveryPatterns,
             baseUrl: crawlBaseUrl,
         } as WebsiteScanResult;
-<<<<<<< HEAD
         pageIsOpen = true;
-=======
         websiteScanResultDbDocument = {
             ...websiteScanResult,
             _etag: 'etag',
         };
->>>>>>> 36ef4627
 
         testSubject = new DeepScanner(
             crawlRunnerMock.object,
@@ -168,22 +162,20 @@
         await testSubject.runDeepScan(scanMetadata, pageScanResult, pageMock.object);
     });
 
-<<<<<<< HEAD
     it('does nothing if the page failed to open', async () => {
         websiteScanResultProviderMock.setup((w) => w.read(It.isAny())).verifiable(Times.never());
         crawlRunnerMock.setup((c) => c.run(It.isAny(), It.isAny(), It.isAny())).verifiable(Times.never());
-        websiteScanResultUpdaterMock
+        websiteScanResultWriterMock
             .setup((w) => w.updateWebsiteScanResultWithDiscoveredUrls(It.isAny(), It.isAny(), It.isAny()))
             .verifiable(Times.never());
         pageIsOpen = false;
 
         await testSubject.runDeepScan(scanMetadata, pageScanResult, pageMock.object);
     });
-=======
+
     function setupScanFeedGeneratorMock(): void {
         scanFeedGeneratorMock.setup((o) => o.queueDiscoveredPages(websiteScanResultDbDocument, pageScanResult)).verifiable();
     }
->>>>>>> 36ef4627
 
     function setupReadWebsiteScanResult(): void {
         websiteScanResultProviderMock.setup((w) => w.read(websiteScanResultId)).returns(() => Promise.resolve(websiteScanResult));
